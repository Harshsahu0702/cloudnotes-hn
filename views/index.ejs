--- conflicted
+++ resolved
@@ -10,7 +10,6 @@
     <link rel="preload" href="hero.png" as="image" type="image/png">
 </head>
 <body>
-<<<<<<< HEAD
     <!-- Navigation Bar -->
     <nav class="navbar">
         <div class="nav-container">
@@ -97,6 +96,7 @@
                 <h2>Upload Your PDF Notes</h2>
                 <p>Share your academic resources with the community and help fellow students succeed.</p>
                 
+                <!-- Fancy Upload Form -->
                 <form id="upload-form" action="/upload" method="POST" enctype="multipart/form-data">
                     <div class="form-group">
                         <label for="title">Note Title</label>
@@ -119,6 +119,18 @@
                         Upload PDF Notes
                     </button>
                 </form>
+
+                <!-- Simple Upload Form (from main branch, kept as fallback/demo) -->
+                <div class="simple-upload" style="margin-top:2rem; padding:1rem; border:1px dashed #ccc;">
+                    <h3>Quick Upload Form</h3>
+                    <form action="/upload" method="POST" enctype="multipart/form-data">
+                        <input type="text" name="title" placeholder="Enter PDF title" required>
+                        <input type="file" name="file" accept=".pdf" required>
+                        <button type="submit">Upload PDF</button>
+                    </form>
+                    <br>
+                    <a href="/read" class="btn">View Uploaded PDFs</a>
+                </div>
             </div>
         </div>
     </section>
@@ -304,14 +316,5 @@
             window.location.href = '/read';
         }
     </script>
-=======
-    <form action="/upload" method="POST" enctype="multipart/form-data">
-        <input type="text" name="title" placeholder="Enter PDF title" required>
-        <input type="file" name="file" accept=".pdf" required>
-        <button type="submit">Upload PDF</button>
-    </form>
-    <br><br>
-        <a href="/read" class="btn">View Uploaded PDFs</a>
->>>>>>> 4b031fd2
 </body>
 </html>